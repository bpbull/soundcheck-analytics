Soundcheck — Analytics Engineering Portfolio

**Stack:** BigQuery • dbt Core • Looker Studio • Python  
**Skills Demonstrated:** Data Modeling • ETL Pipelines • Data Quality Testing • Dashboard Development

> **Goal**: Showcase end-to-end analytics engineering skills through a realistic music industry dataset, from raw data generation to business intelligence dashboards.

## Project Overview

This project simulates a comprehensive analytics pipeline for a proof-of-concept live music platform, demonstrating:

- **Data Engineering**: Python-generated synthetic dataset with realistic business logic
- **Cloud Data Warehousing**: BigQuery implementation with proper partitioning and optimization  
- **Data Modeling**: dbt transformations following dimensional modeling principles
- **Data Quality**: Comprehensive testing and data validation
- **Business Intelligence**: Executive dashboards with actionable insights

## Business Context

Soundcheck tracks:
- **Artist Performance**: Tours, venue relationships, ticket sales
- **Venue Operations**: Capacity utilization, revenue optimization
- **Fan Engagement**: Purchase patterns, review sentiment, loyalty metrics
- **Market Analysis**: Geographic trends, seasonal patterns, pricing strategies

## Technical Architecture

```
Data Generation (Python) → BigQuery (Raw) → dbt (Transform) → Looker Studio (Visualize)
```

### Repository Structure
```
generator/        # Synthetic data generation with business logic
data/raw/         # Local CSV staging (not committed)
bq/               # BigQuery schemas, partitioning, and load scripts  
dbt/              # Data transformations, tests, and documentation
dashboards/       # BI dashboard links and screenshots
```

## Key Features

### Data Generation (`generator/`)
- **Realistic Relationships**: Artists have tours, venues have capacity constraints
- **Seasonality**: Concert patterns reflect real-world touring seasons
- **Business Logic**: Ticket pricing based on demand, venue size, artist popularity

### Data Warehouse (`bq/`)
- **Partitioned Tables**: Events partitioned by date for query performance
- **Proper Schemas**: Separate datasets for raw, staging, and mart layers
- **Cost Optimization**: Clustered tables and efficient data types

### Data Transformations (`dbt/`)
- **Dimensional Modeling**: Star schema with fact and dimension tables
- **Data Quality Tests**: Referential integrity, uniqueness, and freshness checks
- **Documentation**: Auto-generated data lineage and field descriptions

### Analytics (`dashboards/`)
- **Executive KPIs**: Revenue trends, capacity utilization, customer metrics
- **Operational Insights**: Venue performance, artist rankings, geographic analysis
- **Drill-Down Capability**: From high-level metrics to transaction details

## Getting Started

### Prerequisites
- Google Cloud Platform account with BigQuery enabled
- dbt Core installed locally
- Python for data generation

<<<<<<< HEAD
## Quick Start

**Current Status**: Data generation complete | BigQuery and dbt setup in progress 

### 1. Generate Data
```bash
cd generator/
python generate_fake_data.py
```

### 2. Setup BigQuery (coming soon)
Load scripts and schema definitions in development

### 3. dbt Development (in progress)
```bash
cd dbt/
# dbt deps && dbt run && dbt test (coming soon)
```
=======
### Quick Start

**Current Status**: Data generation complete, BigQuery and dbt setup in progress

1. **View Generated Data Structure**:
```bash
   cd generator/
   python generate_fake_data.py --help

2. **Setup BigQuery (coming soon)**:
   Load scripts and schema definitions in development

3. **dbt Development (In progress)**:
   ```bash
   cd dbt/
   # dbt deps && dbt run && dbt test
   ```
>>>>>>> e9c10078

4. **View Dashboard**: [Looker Studio Link](coming soon)

## Sample Insights

This project answers business questions like:
- Which venues have the highest revenue per square foot?
- What's the optimal pricing strategy by artist tier and market?
- How does day-of-week affect ticket sales conversion?
- Where are we consistently underpricing tickets based on demand elasticity and sell-out velocity?
- Which artists are rising fastest in popularity based on follow rates and ticket sales momentum?
- Which events generate the highest revenue per attendee, factoring in ticket tiers and upsells?

## Data Sample

Since raw CSV files are large (500MB+), sample data is available:
- **Development**: Sample data files coming soon to `dbt/seeds/`
- **Full Dataset**: Available via [Google Cloud Storage](coming soon)

## Project Status

- [x] Synthetic data generation with business logic
- [ ] BigQuery schema design and data loading
- [ ] dbt staging and mart layer development  
- [ ] Comprehensive data quality testing
- [ ] Executive dashboard development
- [ ] Performance optimization and documentation


**Technical Decisions Made**:
- Chose BigQuery for its columnar storage and built-in ML capabilities
- Used dbt for version-controlled, testable transformations
- Implemented star schema for optimal query performance
- Added data quality tests to ensure reliability

**Challenges Solved**:
- Handling many-to-many relationships (artists-venues through events)
- Implementing realistic business constraints in synthetic data
- Balancing data volume with query performance
- Creating meaningful KPIs for diverse stakeholders

**Next Steps**:
- Implement incremental models for large fact tables
- Add machine learning models for demand forecasting
- Create real-time streaming pipeline with Pub/Sub
- Expand to include social media sentiment analysis

## Contact

Brendan Bullivant - [bpbullivant3@gmail.com]  
LinkedIn: [www.linkedin.com/in/brendan-bullivant]  

---

*This project demonstrates modern analytics engineering practices and is available for discussion during technical interviews.*<|MERGE_RESOLUTION|>--- conflicted
+++ resolved
@@ -67,26 +67,6 @@
 - dbt Core installed locally
 - Python for data generation
 
-<<<<<<< HEAD
-## Quick Start
-
-**Current Status**: Data generation complete | BigQuery and dbt setup in progress 
-
-### 1. Generate Data
-```bash
-cd generator/
-python generate_fake_data.py
-```
-
-### 2. Setup BigQuery (coming soon)
-Load scripts and schema definitions in development
-
-### 3. dbt Development (in progress)
-```bash
-cd dbt/
-# dbt deps && dbt run && dbt test (coming soon)
-```
-=======
 ### Quick Start
 
 **Current Status**: Data generation complete, BigQuery and dbt setup in progress
@@ -104,7 +84,6 @@
    cd dbt/
    # dbt deps && dbt run && dbt test
    ```
->>>>>>> e9c10078
 
 4. **View Dashboard**: [Looker Studio Link](coming soon)
 
